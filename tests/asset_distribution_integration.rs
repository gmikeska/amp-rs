--- conflicted
+++ resolved
@@ -3216,16 +3216,12 @@
     // Import the treasury address as watch-only to see UTXOs
     // Note: This won't allow spending, but will let us see if there are UTXOs
     if let Err(e) = node_rpc
-<<<<<<< HEAD
-        .import_address(&wallet_name, treasury_address, Some("treasury"), Some(false))
-=======
         .import_address(
             &wallet_name,
             treasury_address,
             Some("treasury"),
             Some(false),
         )
->>>>>>> ec43d7c8
         .await
     {
         println!(
